--- conflicted
+++ resolved
@@ -18,13 +18,8 @@
 from common import database
 from common.flask_stats import request_stats, after_request
 
-<<<<<<< HEAD
-from google.oauth2 import id_token
-from google.auth.transport import requests
-=======
 import google.oauth2.id_token
 import google.auth.transport.requests
->>>>>>> ff5c1f8e
 
 psycopg2.extras.register_uuid()
 app = flask.Flask('thrimshim')
@@ -53,48 +48,6 @@
 
 	Reference: https://developers.google.com/identity/sign-in/web/backend-auth"""
 	@wraps(f)
-<<<<<<< HEAD
-	def decorated_function(*args, **kwargs):
-		if flask.request.method == 'POST':
-			if app.no_authentication:
-				return f(*args, editor='NOT_AUTH', **kwargs)
-
-			userToken = flask.request.json['token']
-			# check whether token is valid
-			try:
-				idinfo = id_token.verify_oauth2_token(userToken, requests.Request(), None)
-				if idinfo['iss'] not in ['accounts.google.com', 'https://accounts.google.com']:
-					raise ValueError('Wrong issuer.')
-			except ValueError:
-				return 'Invalid token. Access denied.', 403 
-
-			# check whether user is in the database
-			email = idinfo['email']
-			conn = app.db_manager.get_conn()
-			results = database.query(conn, """
-				SELECT email
-				FROM editors
-				WHERE email = %s""", email)
-			row = results.fetchone()
-			if row is None:
-				return 'Unknown user. Access denied.', 403
-		
-			return f(*args, editor=email, **kwargs)
-		
-		else:
-			return f(*args, **kwargs)
-
-	return decorated_function
-
-@app.route('/thrimshim/auth-test', methods=['GET', 'POST'])
-@request_stats
-@authenticate
-def test(editor=None):
-	if flask.request.method == 'POST':
-		return json.dumps(editor)
-	else:
-		return "Hello World!"
-=======
 	def auth_wrapper(*args, **kwargs):
 		if app.no_authentication:
 			return f(*args, editor='NOT_AUTH', **kwargs)
@@ -132,7 +85,6 @@
 @authenticate
 def test(editor=None):
 	return json.dumps(editor)
->>>>>>> ff5c1f8e
 
 @app.route('/metrics')
 @request_stats
@@ -166,18 +118,6 @@
 
 @app.route('/thrimshim/<uuid:ident>', methods=['GET'])
 @request_stats
-<<<<<<< HEAD
-@authenticate
-def thrimshim(ident, editor=None):
-	"""Comunicate between Thrimbletrimmer and the Wubloader database."""
-	if flask.request.method == 'POST':
-		row = flask.request.json
-		return update_row(ident, row, editor)
-	else:
-		return get_row(ident)
-		
-=======
->>>>>>> ff5c1f8e
 def get_row(ident):
 	"""Gets the row from the database with id == ident."""
 	conn = app.db_manager.get_conn()
@@ -201,15 +141,11 @@
 	logging.info('Row {} fetched'.format(ident))
 	return json.dumps(response)
 
-<<<<<<< HEAD
-def update_row(ident, new_row, editor):
-=======
 @app.route('/thrimshim/<uuid:ident>', methods=['POST'])
 @request_stats
 @authenticate
 def update_row(ident, editor=None):
 	new_row = flask.request.json
->>>>>>> ff5c1f8e
 	"""Updates row of database with id = ident with the edit columns in
 	new_row."""
 
@@ -305,11 +241,7 @@
 	results = database.query(conn, """
 		UPDATE events 
 		SET state='DONE', upload_location = 'manual', video_link = %s,
-<<<<<<< HEAD
-		editor = %s, edit_time = %s, upload_time = %s
-=======
 			editor = %s, edit_time = %s, upload_time = %s
->>>>>>> ff5c1f8e
 		WHERE id = %s AND (state = 'UNEDITED' OR (state = 'DONE' AND
 			upload_location = 'manual'))""", link, editor, now, now, ident)
 	logging.info("Row {} video_link set to {}".format(ident, link))
@@ -342,20 +274,11 @@
 	no_authentication=False):
 	"""Thrimshim service."""
 	server = WSGIServer((host, port), cors(app))
-<<<<<<< HEAD
-	app.db_manager = database.DBManager(dsn=connection_string)
-	app.no_authentication = no_authentication
-=======
->>>>>>> ff5c1f8e
 
 	app.no_authentication = no_authentication
 
 	stopping = gevent.event.Event()
 	def stop():
-<<<<<<< HEAD
-		logging.info('Shutting down')
-		server.stop()
-=======
 		logging.info("Shutting down")
 		stopping.set()
 		# handle when the server is running
@@ -364,7 +287,6 @@
 		# and when not
 		else:
 			sys.exit()
->>>>>>> ff5c1f8e
 	gevent.signal(signal.SIGTERM, stop)
 
 	app.db_manager = None

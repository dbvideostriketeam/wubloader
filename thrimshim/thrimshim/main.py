import datetime
from functools import wraps
import json
import logging
import signal
import sys

import argh
import flask
import gevent
import gevent.backdoor
from gevent.pywsgi import WSGIServer
import prometheus_client
import psycopg2
from psycopg2 import sql

import common
from common import database
from common.flask_stats import request_stats, after_request

import google.oauth2.id_token
import google.auth.transport.requests

psycopg2.extras.register_uuid()
app = flask.Flask('thrimshim')
app.after_request(after_request)

def cors(app):
	"""WSGI middleware that sets CORS headers"""
	HEADERS = [
		("Access-Control-Allow-Credentials", "false"),
		("Access-Control-Allow-Headers", "*"),
		("Access-Control-Allow-Methods", "GET,POST,HEAD"),
		("Access-Control-Allow-Origin", "*"),
		("Access-Control-Max-Age", "86400"),
	]
	def handle(environ, start_response):
		def _start_response(status, headers, exc_info=None):
			headers += HEADERS
			return start_response(status, headers, exc_info)
		return app(environ, _start_response)
	return handle



def authenticate(f):
	"""Authenticate a token against the database.

	Reference: https://developers.google.com/identity/sign-in/web/backend-auth"""
	@wraps(f)
	def auth_wrapper(*args, **kwargs):
		if app.no_authentication:
			return f(*args, editor='NOT_AUTH', **kwargs)

		try:
			userToken = flask.request.json['token']
		except (KeyError, TypeError):
			return 'User token required', 401
		# check whether token is valid
		try:
			idinfo = google.oauth2.id_token.verify_oauth2_token(userToken, google.auth.transport.requests.Request(), None)
			if idinfo['iss'] not in ['accounts.google.com', 'https://accounts.google.com']:
				raise ValueError('Wrong issuer.')
		except ValueError:
			return 'Invalid token. Access denied.', 403 

		# check whether user is in the database
		email = idinfo['email'].lower()
		conn = app.db_manager.get_conn()
		results = database.query(conn, """
			SELECT email
			FROM editors
			WHERE lower(email) = %s""", email)
		row = results.fetchone()
		if row is None:
			return 'Unknown user. Access denied.', 403
	
		return f(*args, editor=email, **kwargs)
		

	return auth_wrapper

@app.route('/thrimshim/auth-test', methods=['POST'])
@request_stats
@authenticate
def test(editor=None):
	return json.dumps(editor)

@app.route('/metrics')
@request_stats
def metrics():
	"""Expose Prometheus metrics."""
	return prometheus_client.generate_latest()

@app.route('/thrimshim')
@request_stats
def get_all_rows():
	"""Gets all rows from the events table from the database"""
	conn = app.db_manager.get_conn()
	results = database.query(conn, """
		SELECT *
		FROM events""")
	rows = []
	for row in results:
		row = row._asdict()
		row['id'] = str(row['id'])
		row = {
			key: (
				value.isoformat() if isinstance(value, datetime.datetime)
				else value
			) for key, value in row.items()
		}
		rows.append(row)
	logging.info('All rows fetched')
	return json.dumps(rows)


@app.route('/thrimshim/<uuid:ident>', methods=['GET'])
@request_stats
def get_row(ident):
	"""Gets the row from the database with id == ident."""
	conn = app.db_manager.get_conn()
	results = database.query(conn, """
		SELECT *
		FROM events
		WHERE id = %s""", ident)
	row = results.fetchone()
	if row is None:
		return 'Row id = {} not found'.format(ident), 404
	assert row.id == ident
	response = row._asdict()

	response['id'] = str(response['id'])	
	response = {
		key: (
			value.isoformat() if isinstance(value, datetime.datetime)
			else value
		) for key, value in response.items()
	}
	logging.info('Row {} fetched'.format(ident))
	return json.dumps(response)

@app.route('/thrimshim/<uuid:ident>', methods=['POST'])
@request_stats
@authenticate
def update_row(ident, editor=None):
	new_row = flask.request.json
	"""Updates row of database with id = ident with the edit columns in
	new_row."""

	state_columns = ['state', 'uploader', 'error', 'video_link'] 
	#these have to be set before a video can be set as 'EDITED'
	non_null_columns = ['upload_location', 'video_start', 'video_end',
		'video_channel', 'video_quality', 'video_title', 'video_description']
	edit_columns = non_null_columns + ['allow_holes', 'uploader_whitelist']

	#check vital edit columns are in new_row
	wanted = set(non_null_columns + ['state'])
	missing = wanted - set(new_row)
	if missing:
		return 'Fields missing in JSON: {}'.format(', '.join(missing)), 400
	#get rid of irrelevant columns
	extras = set(new_row) - set(edit_columns + state_columns)
	for extra in extras:
		del new_row[extra]

	#validate title length - YouTube titles are limited to 100 characters.
	if len(new_row['video_title']) > 100:
		return 'Title must be 100 characters or less', 400
	#validate start time is less than end time
	if new_row['video_start'] > new_row['video_end']:
		return 'Video Start must be less than Video End.', 400

	conn = app.db_manager.get_conn()
	#check a row with id = ident is in the database
	results = database.query(conn, """
		SELECT id, state 
		FROM events
		WHERE id = %s""", ident)
	old_row = results.fetchone()
	if old_row is None:
		return 'Row {} not found'.format(ident), 404
	assert old_row.id == ident
	

	if old_row.state not in ['UNEDITED', 'EDITED', 'CLAIMED']:
		return 'Video already published', 403
	
	# handle state columns
	if new_row['state'] == 'EDITED':
		missing = []
		for column in non_null_columns:
			if not new_row[column]:
				missing.append(column)
		if missing:
			return 'Fields {} must be non-null for video to be cut'.format(', '.join(missing)), 400
	elif new_row['state'] != 'UNEDITED':
		return 'Invalid state {}'.format(new_row['state']), 400
	new_row['uploader'] = None
	new_row['error'] = None
	new_row['editor'] = editor
	new_row['edit_time'] = datetime.datetime.utcnow()

	# actually update database
	build_query = sql.SQL("""
		UPDATE events
		SET {}
		WHERE id = %(id)s
		AND state IN ('UNEDITED', 'EDITED', 'CLAIMED')"""
		).format(sql.SQL(", ").join(
			sql.SQL("{} = {}").format(
				sql.Identifier(column), sql.Placeholder(column),
			) for column in new_row.keys()
	))
	result = database.query(conn, build_query, id=ident, **new_row)
	if result.rowcount != 1:
		return 'Video likely already published', 403	
			
	logging.info('Row {} updated to state {}'.format(ident, new_row['state']))
	return ''

@app.route('/thrimshim/manual-link/<uuid:ident>', methods=['POST'])
@request_stats
@authenticate
def manual_link(ident, editor=None):
	"""Manually set a video_link if the state is 'UNEDITED' or 'DONE' and the 
	upload_location is 'manual'."""
	link = flask.request.json['link']
	conn = app.db_manager.get_conn()
	results = database.query(conn, """
		SELECT id, state, upload_location 
		FROM events
		WHERE id = %s""", ident)
	old_row = results.fetchone()
	if old_row is None:
		return 'Row {} not found'.format(ident), 404
	if old_row.state != 'UNEDITED' and not (old_row.state == 'DONE' and old_row.upload_location == 'manual'):
		return 'Invalid state {} for manual video link'.format(old_row.state), 403		
	now = datetime.datetime.utcnow()
	results = database.query(conn, """
		UPDATE events 
		SET state='DONE', upload_location = 'manual', video_link = %s,
			editor = %s, edit_time = %s, upload_time = %s
		WHERE id = %s AND (state = 'UNEDITED' OR (state = 'DONE' AND
			upload_location = 'manual'))""", link, editor, now, now, ident)
	logging.info("Row {} video_link set to {}".format(ident, link))
	return ''	
	

@app.route('/thrimshim/reset/<uuid:ident>', methods=['POST'])
@request_stats
@authenticate
def reset_row(ident, editor=None):
	"""Clear state and video_link columns and reset state to 'UNEDITED'."""
	conn = app.db_manager.get_conn()
	results = database.query(conn, """
		UPDATE events 
		SET state='UNEDITED', error = NULL, video_id = NULL, video_link = NULL,
			uploader = NULL, editor = NULL, edit_time = NULL, upload_time = NULL
		WHERE id = %s""", ident)
	if results.rowcount != 1:
		return 'Row id = {} not found'.format(ident), 404
	logging.info("Row {} reset to 'UNEDITED'".format(ident))
	return ''	
		

@argh.arg('--host', help='Address or socket server will listen to. Default is 0.0.0.0 (everything on the local machine).')
@argh.arg('--port', help='Port server will listen on. Default is 8004.')
@argh.arg('connection-string', help='Postgres connection string, which is either a space-separated list of key=value pairs, or a URI like: postgresql://USER:PASSWORD@HOST/DBNAME?KEY=VALUE')
@argh.arg('--backdoor-port', help='Port for gevent.backdoor access. By default disabled.')
@argh.arg('--no-authentication', help='Do not authenticate')
def main(connection_string, host='0.0.0.0', port=8004, backdoor_port=0,
	no_authentication=False):
	"""Thrimshim service."""
	server = WSGIServer((host, port), cors(app))
<<<<<<< HEAD
=======
	app.db_manager = database.DBManager(dsn=connection_string)
	app.no_authentication = no_authentication
>>>>>>> 92f6ed58

	stopping = gevent.event.Event()
	def stop():
<<<<<<< HEAD
		logging.info("Shutting down")
		stopping.set()
		# handle when the server is running
		if hasattr(server, 'socket'):
			server.stop()
		# and when not
		else:
			sys.exit()

=======
		logging.info('Shutting down')
		server.stop()
>>>>>>> 92f6ed58
	gevent.signal(signal.SIGTERM, stop)

	app.db_manager = None
	while app.db_manager is None and not stopping.is_set():
		try:
			app.db_manager = database.DBManager(dsn=connection_string)
		except Exception:
			delay = common.jitter(10)
			logging.info('Cannot connect to database. Retrying in {:.0f} s'.format(delay))
			stopping.wait(delay)

	common.PromLogCountsHandler.install()
	common.install_stacksampler()

	if backdoor_port:
		gevent.backdoor.BackdoorServer(('127.0.0.1', backdoor_port), locals=locals()).start()

	logging.info('Starting up')
	if app.no_authentication:
		logging.warning('Not authenticating POST requests')
	server.serve_forever()
	logging.info("Gracefully shut down")<|MERGE_RESOLUTION|>--- conflicted
+++ resolved
@@ -273,15 +273,11 @@
 	no_authentication=False):
 	"""Thrimshim service."""
 	server = WSGIServer((host, port), cors(app))
-<<<<<<< HEAD
-=======
-	app.db_manager = database.DBManager(dsn=connection_string)
+
 	app.no_authentication = no_authentication
->>>>>>> 92f6ed58
 
 	stopping = gevent.event.Event()
 	def stop():
-<<<<<<< HEAD
 		logging.info("Shutting down")
 		stopping.set()
 		# handle when the server is running
@@ -290,11 +286,6 @@
 		# and when not
 		else:
 			sys.exit()
-
-=======
-		logging.info('Shutting down')
-		server.stop()
->>>>>>> 92f6ed58
 	gevent.signal(signal.SIGTERM, stop)
 
 	app.db_manager = None

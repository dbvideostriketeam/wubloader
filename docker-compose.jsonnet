// This is a jsonnet file, it generates a docker-compose.yml file.
// To generate, run "make docker-compose.yml".

{

  // These are the important top-level settings.
  // Change these to configure the services.

  // Image tag (application version) to use.
  // Note: "latest" is not recommended in production, as you can't be sure what version
  // you're actually running, and must manually re-pull to get an updated copy.
  image_tag:: "latest",

  // For each service, whether to deploy that service.
  enabled:: {
    downloader: false,
    restreamer: true,
    backfiller: false,
    cutter: false,
    sheetsync: false,
    thrimshim: true,
    nginx: true,
    postgres: true,
    thrimbletrimmer: true,
  },

  // Twitch channel to capture
  channel:: "rpglimitbreak",

  // Stream qualities to capture
  qualities:: ["source", "480p"],

  // Local path to save segments to. Full path must already exist. Cannot contain ':'.
  // On OSX you need to change this to /private/var/lib/wubloader
  segments_path:: "/var/lib/wubloader/",

  // Local path to save database to. Full path must already exist. Cannot
  // contain ':'. If this directory is non-empty, the database will start with
  // the database in this directory and not run the setup scripts to create a 
  // new database.
  // On OSX you need to change this to /private/var/lib/wubloader_postgres/
  database_path:: "/var/lib/wubloader_postgres/",

  // The host's port to expose each service on.
  // Only nginx (and postgres if that is being deployed) needs to be externally accessible - the other non-database ports are routed through nginx.
  ports:: {
    restreamer: 8000,
    thrimshim: 8004,
    downloader: 8001,
    backfiller: 8002,
    cutter: 8003,
    sheetsync: 8005,
    nginx: 80,
    postgres: 5432,
  },

  // The local port within each container to bind the backdoor server on.
  // You can exec into the container and telnet to this port to get a python shell.
  backdoor_port:: 1234,

  // Other nodes to always backfill from. You should not include the local node.
  // If you are using the database to find peers, you should leave this empty.
  peers:: [
  ],

  authentication:: true, // set to false to disable auth in thrimshim

  // Connection args for the database.
  // If database is defined in this config, host and port should be postgres:5432.
  db_args:: {
    user: "vst",
    password: "dbfh2019", // don't use default in production. Must not contain ' or \ as these are not escaped.
    host: "postgres",
    port: 5432,
    dbname: "wubloader",
  },

  // Other database arguments
  db_super_user:: "postgres", // only accessible from localhost
  db_super_password:: "postgres", // Must not contain ' or \ as these are not escaped.
  db_replication_user:: "replicate", // if empty, don't allow replication
  db_replication_password:: "standby", // don't use default in production. Must not contain ' or \ as these are not escaped.
  db_standby:: false, // set to true to have this database replicate another server

  // Path to a JSON file containing google credentials as keys
  // 'client_id', 'client_secret' and 'refresh_token'.
  google_creds:: "./google_creds.json",

  // The URL to write to the sheet for edit links, with {} being replaced by the id
  edit_url:: "http://thrimbletrimmer.codegunner.com/{}",

  // The timestamp corresponding to 00:00 in bustime
  bustime_start:: "1970-01-01T00:00:00Z",

  // The spreadsheet id and worksheet names for sheet sync to act on
  sheet_id:: "your_id_here",
  worksheets:: ["Day %d" % n for n in std.range(1, 7)],

  // Now for the actual docker-compose config

  // The connection string for the database. Constructed from db_args.
  db_connect:: std.join(" ", [
    "%s=%s" % [key, $.db_args[key]]
    for key in std.objectFields($.db_args)
  ]),

  // docker-compose version
  version: "3",

  services: {

    [if $.enabled.downloader then "downloader"]: {
      image: "quay.io/ekimekim/wubloader-downloader:%s" % $.image_tag,
      // Args for the downloader: set channel and qualities
      command: [
        $.channel,
        "--base-dir", "/mnt",
        "--qualities", std.join(",", $.qualities),
        "--backdoor-port", std.toString($.backdoor_port),
      ],
      // Mount the segments directory at /mnt
      volumes: ["%s:/mnt" % $.segments_path],
      // If the application crashes, restart it.
      restart: "on-failure",
      // Expose on the configured host port by mapping that port to the default
      // port for downloader, which is 8001.
      [if "downloader" in $.ports then "ports"]: ["%s:8001" % $.ports.downloader]
    },

    [if $.enabled.restreamer then "restreamer"]: {
      image: "quay.io/ekimekim/wubloader-restreamer:%s" % $.image_tag,
      // Mount the segments directory at /mnt
      volumes: ["%s:/mnt" % $.segments_path],
      // If the application crashes, restart it.
      restart: "on-failure",
      // Expose on the configured host port by mapping that port to the default
      // port for restreamer, which is 8000.
      [if "restreamer" in $.ports then "ports"]: ["%s:8000" % $.ports.restreamer],
      command: [
        "--base-dir", "/mnt",
        "--backdoor-port", std.toString($.backdoor_port),
      ],
    },

    [if $.enabled.backfiller then "backfiller"]: {
      image: "quay.io/ekimekim/wubloader-backfiller:%s" % $.image_tag,
      // Args for the backfiller: set channel and qualities
      command: [
        $.channel,
        "--base-dir", "/mnt",
        "--qualities", std.join(",", $.qualities),
        "--static-nodes", std.join(",", $.peers),
        "--backdoor-port", std.toString($.backdoor_port),
        "--node-database", $.db_connect,
      ],
      // Mount the segments directory at /mnt
      volumes: ["%s:/mnt" % $.segments_path],
      // If the application crashes, restart it.
      restart: "on-failure",
      // Expose on the configured host port by mapping that port to the default
      // port for backfiller, which is 8002.
      [if "backfiller" in $.ports then "ports"]: ["%s:8002" % $.ports.backfiller]
    },

    [if $.enabled.cutter then "cutter"]: {
      image: "quay.io/ekimekim/wubloader-cutter:%s" % $.image_tag,
      // Args for the cutter: DB and google creds
      command: [
        "--base-dir", "/mnt",
        "--backdoor-port", std.toString($.backdoor_port),
        $.db_connect,
        "/etc/wubloader-google-creds.json",
      ],
      volumes: [
        // Mount the segments directory at /mnt
        "%s:/mnt" % $.segments_path,
        // Mount the creds file into /etc
        "%s:/etc/wubloader-google-creds.json" % $.google_creds,
      ],
      // If the application crashes, restart it.
      restart: "on-failure",
      // Expose on the configured host port by mapping that port to the default
      // port for cutter, which is 8003.
      [if "cutter" in $.ports then "ports"]: ["%s:8003" % $.ports.cutter]
    },

    [if $.enabled.thrimshim then "thrimshim"]: {
      image: "quay.io/ekimekim/wubloader-thrimshim:%s" % $.image_tag,
      // Args for the thrimshim: database connection string 
      command: [
        "--backdoor-port", std.toString($.backdoor_port),
        $.db_connect,
<<<<<<< HEAD
		// "--no-authentication", //uncomment to run thrimshim without authentication
      ],
=======
      ] + if $.authentication then [] else ["--no-authentication"],
>>>>>>> ff5c1f8e
      // Mount the segments directory at /mnt
      volumes: ["%s:/mnt" % $.segments_path],
      // If the application crashes, restart it.
      restart: "on-failure",
      // Expose on the configured host port by mapping that port to the default
      // port for thrimshim, which is 8004.
      [if "thrimshim" in $.ports then "ports"]: ["%s:8004" % $.ports.thrimshim]
    },

    [if $.enabled.sheetsync then "sheetsync"]: {
      image: "quay.io/ekimekim/wubloader-sheetsync:%s" % $.image_tag,
      // Args for the sheetsync
      command: [
        "--backdoor-port", std.toString($.backdoor_port),
        $.db_connect,
        "/etc/wubloader-google-creds.json",
        $.edit_url,
        $.bustime_start,
        $.sheet_id,
      ] + $.worksheets,
      volumes: [
        // Mount the creds file into /etc
        "%s:/etc/wubloader-google-creds.json" % $.google_creds,
      ],
      // If the application crashes, restart it.
      restart: "on-failure",
      // Expose on the configured host port by mapping that port to the default
      // port for sheetsync, which is 8005.
      [if "sheetsync" in $.ports then "ports"]: ["%s:8005" % $.ports.sheetsync]
    },

    [if $.enabled.nginx then "nginx"]: {
      # mapping of services to internal ports for nginx to forward
      local forward_ports = {
        thrimbletrimmer: 80,
        restreamer: 8000,
        downloader: 8001,
        backfiller: 8002,
        cutter: 8003,
        thrimshim: 8004,
        sheetsync: 8005,
      },
      image: "quay.io/ekimekim/wubloader-nginx:%s" % $.image_tag,
      restart: "on-failure",
      [if "nginx" in $.ports then "ports"]: ["%s:80" % $.ports.nginx],
      environment: {
        SERVICES: std.join("\n", [
          "%s %s" % [service, forward_ports[service]]
          for service in std.objectFields(forward_ports)
          if service in $.enabled && $.enabled[service]
        ]),
      },
    },

    [if $.enabled.postgres then "postgres"]: {
      image: "quay.io/ekimekim/wubloader-postgres:%s" % $.image_tag,
      restart: "on-failure",
      [if "postgres" in $.ports then "ports"]: ["%s:5432" % $.ports.postgres],
      environment: {
        POSTGRES_USER: $.db_super_user,
        POSTGRES_PASSWORD: $.db_super_password,
        POSTGRES_DB: $.db_args.dbname,
        PGDATA: "/mnt/database",
        WUBLOADER_USER: $.db_args.user,
        WUBLOADER_PASSWORD: $.db_args.password,
        REPLICATION_USER: $.db_replication_user,
        REPLICATION_PASSWORD: $.db_replication_password,
        MASTER_NODE: $.db_args.host,
      },
      volumes: ["%s:/mnt/database" % $.database_path, "%s:/mnt/wubloader" % $.segments_path],
      [if $.db_standby then "command"]: ["/standby_setup.sh"],
    },

  },

}<|MERGE_RESOLUTION|>--- conflicted
+++ resolved
@@ -25,7 +25,7 @@
   },
 
   // Twitch channel to capture
-  channel:: "rpglimitbreak",
+  channel:: "desertbus",
 
   // Stream qualities to capture
   qualities:: ["source", "480p"],
@@ -190,12 +190,7 @@
       command: [
         "--backdoor-port", std.toString($.backdoor_port),
         $.db_connect,
-<<<<<<< HEAD
-		// "--no-authentication", //uncomment to run thrimshim without authentication
-      ],
-=======
       ] + if $.authentication then [] else ["--no-authentication"],
->>>>>>> ff5c1f8e
       // Mount the segments directory at /mnt
       volumes: ["%s:/mnt" % $.segments_path],
       // If the application crashes, restart it.

--- conflicted
+++ resolved
@@ -427,25 +427,6 @@
 		full_prefix = "{}-full".format(self.prefix)
 		return any(candidate.startswith(full_prefix) for candidate in candidates)
 
-<<<<<<< HEAD
-
-=======
-	def ensure_directory(self, path):
-		"""Create directory that contains path, as well as any parent directories,
-		if they don't already exist."""
-		dir_path = os.path.dirname(path)
-		if os.path.exists(dir_path):
-			return
-		# call recursively to check entire path exists
-		self.ensure_directory(dir_path)
-		try:
-			os.mkdir(dir_path)
-		except OSError as e:
-			# Ignore if EEXISTS. This is needed to avoid a race if two getters run at once.
-			if e.errno != errno.EEXIST:
-				raise
->>>>>>> 84097f4b
-
 	def get_segment(self):
 		# save current value of self.retry so we can't set any later instance
 		# after a retry for this round has already occurred.
